<<<<<<< HEAD

#
#   Project: FlexTools
#   Module:  FTModules
#
#   Class that loads and wraps FlexTools Modules.
#
#   Craig Farrow
#   Apr 2009
#
#   Attempts to load all *.py files in the Modules directory (including
#   subdirectories). These all need to conform to the specification for
#   FlexTools modules -- See FTModuleClass.py
#
#

from builtins import str

import os
import sys
import imp
import traceback

import Version
import FTReport
from flexlibs.FLExProject import *
from FTModuleClass import *

# Loads .pth files from Modules\
from FTPaths import MODULES_PATH
import site
site.addsitedir(MODULES_PATH)


import logging
logger = logging.getLogger(__name__)

# ------------------------------------------------------------------

class ModuleManager (object):

    def __always_import(self, path, name):
        # This code is from Python 2.5 Help section 29.1.1, but skipping 
        # the check for the module already being in sys.modules.
        # This allows us to have more than one .py Module file with the same
        # name, but in different directories.

        fp, pathname, description = imp.find_module(name, [path])

        try:
            return imp.load_module(name, fp, pathname, description)
        except FTM_ModuleError as e:
            msg = "%s\\%s:\n%s" % (path, name, e.message)
            self.__errors.append(msg)
            return None
        except:
            msg = "Module error: %s\n %s" % (pathname, traceback.format_exc())
            self.__errors.append(msg)
            return None
        finally:
            # Since we may exit via an exception, close fp explicitly.
            if fp:
                fp.close()

    def __openProject(self, dbName, modifyDB):
        #logger.debug("__openProject %s" % dbName)
        self.project = FLExProject()

        try:
            self.project.OpenProject(dbName,
                                writeEnabled = modifyDB)
        except:
            logger.error("Project failed to open: %s" % dbName)
            del self.project
            raise
        logger.info("Project opened: %s" % dbName)

    def __closeProject(self):
        #logger.debug("__closeProject %s" % repr(self.project))
        if self.project:
            # Free the LCM Cache to get fresh data next time
            del self.project  

    def __buildExceptionMessages(self, e, msg):
        __copyMessage = "Use Ctrl-C to copy this report to the clipboard to see more information."
        eName = details = ""
        # Test for .NET Exception first, since they are also Python Exceptions.
        if isinstance(e, System.Exception): #.NET
            eName = e.GetType().FullName
            details = e.ToString()          # The full stack trace
        elif isinstance(e, exceptions.Exception): #Python
            eName = sys.exc_info()[0].__name__
            eMsg = e.message if hasattr(e, "message") else ""
            eStack = traceback.format_exc()
            details = "{}: {}\n{}".format(eName, eMsg, eStack)

        return " ".join((msg.format(eName), __copyMessage)),\
               details

    # --- Public methods ---

    def LoadAll(self):
        self.project = None
        self.__modules = {}
        self.__errors = []

        libNames = [l for l in os.listdir(MODULES_PATH) \
                       if os.path.isdir(os.path.join(MODULES_PATH,l))] \
                   + [""]

        for library in libNames:
            libPath = os.path.join(MODULES_PATH, library)

            modNames = [m[:-3] for m in os.listdir(libPath)
                                        if m.endswith(".py")]
            logger.info("From library %s: %s" % (library, repr(modNames)))

            for moduleFileName in modNames:
                # Don't try to directly import python files starting with 
                # double underscore.
                if moduleFileName.startswith("__"):
                    continue

                # Import named Python module from libPath
                module = self.__always_import(libPath, moduleFileName)

                if not module:
                    logger.warning("Warning: FlexToolsModule import failure %s." % moduleFileName)
                    continue
                try:
                    ftm = module.FlexToolsModule
                except AttributeError:
                    logger.warning("Warning: FlexToolsModule not found in %s." % moduleFileName)
                    continue

                if library:
                    moduleFullName = ".".join([library, ftm.GetDocs()[FTM_Name]])
                    modulePath = os.path.join(MODULES_PATH, library, moduleFileName)
                else:
                    moduleFullName = ftm.GetDocs()[FTM_Name]
                    modulePath = os.path.join(MODULES_PATH, moduleFileName)

                if moduleFullName in self.__modules:
                    otherModule = self.__modules[moduleFullName].docs[FTM_Path]
                    errString = "Duplicate module names found in these files (using the first one):\n"\
                                "\t%s \n\t%s" % (otherModule, modulePath)
                    self.__errors.append(errString)
                    continue

                ftm.docs[FTM_Path] = modulePath
                self.__modules[moduleFullName] = ftm

        return self.__errors


    def ListOfNames(self):
        return sorted(self.__modules.keys())

    def GetDocs(self, module_name):
        try:
            return self.__modules[module_name].GetDocs()
        except KeyError:
            return None

    def GetConfigurables(self, module_name):
        try:
            return self.__modules[module_name].GetConfigurables()
        except KeyError:
            return None

    def RunModules(self, dbName, moduleList, reporter, modifyDB = False):
        if not dbName:
            return False

        reporter.Info("Opening project %s..." % dbName)
        try:
            self.__openProject(dbName, modifyDB)
        except FP_ProjectError as e:
            reporter.Error("Error opening project: %s"
                           % e.message, e.message)
            return False
        except Exception as e:
            msg, details = self.__buildExceptionMessages(e, "OpenProject failed with exception {}!")
            reporter.Error(msg, details)
            return False

        for moduleName in moduleList:
            if not self.GetDocs(moduleName):
                reporter.Warning("Module %s missing or failed to import." % moduleName)
                continue

            reporter.Blank()
            reporter.Info("Running %s (version %s)..." %
                          (moduleName,
                           str(self.__modules[moduleName].docs[FTM_Version])))

            try:
                self.__modules[moduleName].Run(self.project,
                                               reporter,
                                               modify=modifyDB)
            except FP_RuntimeError as e:
                msg, details = self.__buildExceptionMessages(e, "Module failed with a programming error!")
                reporter.Error(msg, details)
            except Exception as e:
                msg, details = self.__buildExceptionMessages(e, "Module failed with exception {}!")
                reporter.Error(msg, details)
                
        numErrors   = reporter.messageCounts[reporter.ERROR]
        numWarnings = reporter.messageCounts[reporter.WARNING]
        reporter.Info("Processing completed with %d error%s and %d warning%s" \
                      % (numErrors,   "" if numErrors==1 else "s",
                         numWarnings, "" if numWarnings==1 else "s"))
        self.__closeProject()

        return True


# ------------------------------------------------------------------

if __name__ == '__main__':
    mm = ModuleManager()
    errList = mm.LoadAll()
    if errList:
        print(">>>> Errors <<<<")
        print("\n".join(errList))

    names =  mm.ListOfNames()
    for n in names:
        print(">>>> %s <<<<" % n)
        print(mm.GetDocs(n))
        print(mm.GetConfigurables(n))
        print()
=======

#
#   Project: FlexTools
#   Module:  FTModules
#
#   Class that loads and wraps FlexTools Modules.
#
#   Craig Farrow
#   Apr 2009
#
#   Attempts to load all *.py files in the Modules directory (including
#   subdirectories). These all need to conform to the specification for
#   FlexTools modules -- See FTModuleClass.py
#
#

from builtins import str

import os
import sys
import imp
#import exceptions
import traceback

import Version
import FTReport
from flexlibs.FLExProject import *
from FTModuleClass import *

# Loads .pth files from Modules\
from FTPaths import MODULES_PATH
import site
site.addsitedir(MODULES_PATH)


import logging
logger = logging.getLogger(__name__)

# ------------------------------------------------------------------

class ModuleManager (object):

    def __always_import(self, path, name):
        # This code is from Python 2.5 Help section 29.1.1, but skipping 
        # the check for the module already being in sys.modules.
        # This allows us to have more than one .py Module file with the same
        # name, but in different directories.

        fp, pathname, description = imp.find_module(name, [path])

        try:
            return imp.load_module(name, fp, pathname, description)
        except FTM_ModuleError as e:
            msg = "%s\\%s:\n%s" % (path, name, e.message)
            self.__errors.append(msg)
            return None
        except:
            msg = "Module error: %s\n %s" % (pathname, traceback.format_exc())
            self.__errors.append(msg)
            return None
        finally:
            # Since we may exit via an exception, close fp explicitly.
            if fp:
                fp.close()

    def __openProject(self, dbName, modifyDB):
        #logger.debug("__openProject %s" % dbName)
        self.project = FLExProject()

        try:
            self.project.OpenProject(dbName,
                                writeEnabled = modifyDB)
        except:
            logger.error("Project failed to open: %s" % dbName)
            del self.project
            raise
        logger.info("Project opened: %s" % dbName)

    def __closeProject(self):
        #logger.debug("__closeProject %s" % repr(self.project))
        if self.project:
            # Free the LCM Cache to get fresh data next time
            del self.project  

    def __buildExceptionMessages(self, e, msg):
        __copyMessage = "Use Ctrl-C to copy this report to the clipboard to see more information."
        eName = details = ""
        # Test for .NET Exception first, since they are also Python Exceptions.
        if isinstance(e, System.Exception): #.NET
            eName = e.GetType().FullName
            details = e.ToString()          # The full stack trace
        elif isinstance(e, exceptions.Exception): #Python
            eName = sys.exc_info()[0].__name__
            eMsg = e.message if hasattr(e, "message") else ""
            eStack = traceback.format_exc()
            details = "{}: {}\n{}".format(eName, eMsg, eStack)

        return " ".join((msg.format(eName), __copyMessage)),\
               details

    # --- Public methods ---

    def LoadAll(self):
        self.project = None
        self.__modules = {}
        self.__errors = []

        libNames = [l for l in os.listdir(MODULES_PATH) \
                       if os.path.isdir(os.path.join(MODULES_PATH,l))] \
                   + [""]

        for library in libNames:
            libPath = os.path.join(MODULES_PATH, library)

            modNames = [m[:-3] for m in os.listdir(libPath)
                                        if m.endswith(".py")]
            logger.info("From library %s: %s" % (library, repr(modNames)))

            for moduleFileName in modNames:
                # Don't try to directly import python files starting with 
                # double underscore.
                if moduleFileName.startswith("__"):
                    continue

                # Import named Python module from libPath
                module = self.__always_import(libPath, moduleFileName)

                if not module:
                    logger.warning("Warning: FlexToolsModule import failure %s." % moduleFileName)
                    continue
                try:
                    ftm = module.FlexToolsModule
                except AttributeError:
                    logger.warning("Warning: FlexToolsModule not found in %s." % moduleFileName)
                    continue

                if library:
                    moduleFullName = ".".join([library, ftm.GetDocs()[FTM_Name]])
                    modulePath = os.path.join(MODULES_PATH, library, moduleFileName)
                else:
                    moduleFullName = ftm.GetDocs()[FTM_Name]
                    modulePath = os.path.join(MODULES_PATH, moduleFileName)

                if moduleFullName in self.__modules:
                    otherModule = self.__modules[moduleFullName].docs[FTM_Path]
                    errString = "Duplicate module names found in these files (using the first one):\n"\
                                "\t%s \n\t%s" % (otherModule, modulePath)
                    self.__errors.append(errString)
                    continue

                ftm.docs[FTM_Path] = modulePath
                self.__modules[moduleFullName] = ftm

        return self.__errors


    def ListOfNames(self):
        return sorted(self.__modules.keys())

    def GetDocs(self, module_name):
        try:
            return self.__modules[module_name].GetDocs()
        except KeyError:
            return None

    def GetConfigurables(self, module_name):
        try:
            return self.__modules[module_name].GetConfigurables()
        except KeyError:
            return None

    def RunModules(self, dbName, moduleList, reporter, modifyDB = False):
        if not dbName:
            return False

        reporter.Info("Opening project %s..." % dbName)
        try:
            self.__openProject(dbName, modifyDB)
        except FP_ProjectError as e:
            reporter.Error("Error opening project: %s"
                           % e.message, e.message)
            return False
        except Exception as e:
            msg, details = self.__buildExceptionMessages(e, "OpenProject failed with exception {}!")
            reporter.Error(msg, details)
            return False

        for moduleName in moduleList:
            if not self.GetDocs(moduleName):
                reporter.Warning("Module %s missing or failed to import." % moduleName)
                continue

            reporter.Blank()
            reporter.Info("Running %s (version %s)..." %
                          (moduleName,
                           str(self.__modules[moduleName].docs[FTM_Version])))

            try:
                self.__modules[moduleName].Run(self.project,
                                               reporter,
                                               modify=modifyDB)
            except FP_RuntimeError as e:
                msg, details = self.__buildExceptionMessages(e, "Module failed with a programming error!")
                reporter.Error(msg, details)
            except Exception as e:
                msg, details = self.__buildExceptionMessages(e, "Module failed with exception {}!")
                reporter.Error(msg, details)
                
        numErrors   = reporter.messageCounts[reporter.ERROR]
        numWarnings = reporter.messageCounts[reporter.WARNING]
        reporter.Info("Processing completed with %d error%s and %d warning%s" \
                      % (numErrors,   "" if numErrors==1 else "s",
                         numWarnings, "" if numWarnings==1 else "s"))
        self.__closeProject()

        return True


# ------------------------------------------------------------------

if __name__ == '__main__':
    mm = ModuleManager()
    errList = mm.LoadAll()
    if errList:
        print(">>>> Errors <<<<")
        print("\n".join(errList))

    names =  mm.ListOfNames()
    for n in names:
        print(">>>> %s <<<<" % n)
        print(mm.GetDocs(n))
        print(mm.GetConfigurables(n))
        print()
>>>>>>> 098bb490
<|MERGE_RESOLUTION|>--- conflicted
+++ resolved
@@ -1,468 +1,231 @@
-<<<<<<< HEAD
-
-#
-#   Project: FlexTools
-#   Module:  FTModules
-#
-#   Class that loads and wraps FlexTools Modules.
-#
-#   Craig Farrow
-#   Apr 2009
-#
-#   Attempts to load all *.py files in the Modules directory (including
-#   subdirectories). These all need to conform to the specification for
-#   FlexTools modules -- See FTModuleClass.py
-#
-#
-
-from builtins import str
-
-import os
-import sys
-import imp
-import traceback
-
-import Version
-import FTReport
-from flexlibs.FLExProject import *
-from FTModuleClass import *
-
-# Loads .pth files from Modules\
-from FTPaths import MODULES_PATH
-import site
-site.addsitedir(MODULES_PATH)
-
-
-import logging
-logger = logging.getLogger(__name__)
-
-# ------------------------------------------------------------------
-
-class ModuleManager (object):
-
-    def __always_import(self, path, name):
-        # This code is from Python 2.5 Help section 29.1.1, but skipping 
-        # the check for the module already being in sys.modules.
-        # This allows us to have more than one .py Module file with the same
-        # name, but in different directories.
-
-        fp, pathname, description = imp.find_module(name, [path])
-
-        try:
-            return imp.load_module(name, fp, pathname, description)
-        except FTM_ModuleError as e:
-            msg = "%s\\%s:\n%s" % (path, name, e.message)
-            self.__errors.append(msg)
-            return None
-        except:
-            msg = "Module error: %s\n %s" % (pathname, traceback.format_exc())
-            self.__errors.append(msg)
-            return None
-        finally:
-            # Since we may exit via an exception, close fp explicitly.
-            if fp:
-                fp.close()
-
-    def __openProject(self, dbName, modifyDB):
-        #logger.debug("__openProject %s" % dbName)
-        self.project = FLExProject()
-
-        try:
-            self.project.OpenProject(dbName,
-                                writeEnabled = modifyDB)
-        except:
-            logger.error("Project failed to open: %s" % dbName)
-            del self.project
-            raise
-        logger.info("Project opened: %s" % dbName)
-
-    def __closeProject(self):
-        #logger.debug("__closeProject %s" % repr(self.project))
-        if self.project:
-            # Free the LCM Cache to get fresh data next time
-            del self.project  
-
-    def __buildExceptionMessages(self, e, msg):
-        __copyMessage = "Use Ctrl-C to copy this report to the clipboard to see more information."
-        eName = details = ""
-        # Test for .NET Exception first, since they are also Python Exceptions.
-        if isinstance(e, System.Exception): #.NET
-            eName = e.GetType().FullName
-            details = e.ToString()          # The full stack trace
-        elif isinstance(e, exceptions.Exception): #Python
-            eName = sys.exc_info()[0].__name__
-            eMsg = e.message if hasattr(e, "message") else ""
-            eStack = traceback.format_exc()
-            details = "{}: {}\n{}".format(eName, eMsg, eStack)
-
-        return " ".join((msg.format(eName), __copyMessage)),\
-               details
-
-    # --- Public methods ---
-
-    def LoadAll(self):
-        self.project = None
-        self.__modules = {}
-        self.__errors = []
-
-        libNames = [l for l in os.listdir(MODULES_PATH) \
-                       if os.path.isdir(os.path.join(MODULES_PATH,l))] \
-                   + [""]
-
-        for library in libNames:
-            libPath = os.path.join(MODULES_PATH, library)
-
-            modNames = [m[:-3] for m in os.listdir(libPath)
-                                        if m.endswith(".py")]
-            logger.info("From library %s: %s" % (library, repr(modNames)))
-
-            for moduleFileName in modNames:
-                # Don't try to directly import python files starting with 
-                # double underscore.
-                if moduleFileName.startswith("__"):
-                    continue
-
-                # Import named Python module from libPath
-                module = self.__always_import(libPath, moduleFileName)
-
-                if not module:
-                    logger.warning("Warning: FlexToolsModule import failure %s." % moduleFileName)
-                    continue
-                try:
-                    ftm = module.FlexToolsModule
-                except AttributeError:
-                    logger.warning("Warning: FlexToolsModule not found in %s." % moduleFileName)
-                    continue
-
-                if library:
-                    moduleFullName = ".".join([library, ftm.GetDocs()[FTM_Name]])
-                    modulePath = os.path.join(MODULES_PATH, library, moduleFileName)
-                else:
-                    moduleFullName = ftm.GetDocs()[FTM_Name]
-                    modulePath = os.path.join(MODULES_PATH, moduleFileName)
-
-                if moduleFullName in self.__modules:
-                    otherModule = self.__modules[moduleFullName].docs[FTM_Path]
-                    errString = "Duplicate module names found in these files (using the first one):\n"\
-                                "\t%s \n\t%s" % (otherModule, modulePath)
-                    self.__errors.append(errString)
-                    continue
-
-                ftm.docs[FTM_Path] = modulePath
-                self.__modules[moduleFullName] = ftm
-
-        return self.__errors
-
-
-    def ListOfNames(self):
-        return sorted(self.__modules.keys())
-
-    def GetDocs(self, module_name):
-        try:
-            return self.__modules[module_name].GetDocs()
-        except KeyError:
-            return None
-
-    def GetConfigurables(self, module_name):
-        try:
-            return self.__modules[module_name].GetConfigurables()
-        except KeyError:
-            return None
-
-    def RunModules(self, dbName, moduleList, reporter, modifyDB = False):
-        if not dbName:
-            return False
-
-        reporter.Info("Opening project %s..." % dbName)
-        try:
-            self.__openProject(dbName, modifyDB)
-        except FP_ProjectError as e:
-            reporter.Error("Error opening project: %s"
-                           % e.message, e.message)
-            return False
-        except Exception as e:
-            msg, details = self.__buildExceptionMessages(e, "OpenProject failed with exception {}!")
-            reporter.Error(msg, details)
-            return False
-
-        for moduleName in moduleList:
-            if not self.GetDocs(moduleName):
-                reporter.Warning("Module %s missing or failed to import." % moduleName)
-                continue
-
-            reporter.Blank()
-            reporter.Info("Running %s (version %s)..." %
-                          (moduleName,
-                           str(self.__modules[moduleName].docs[FTM_Version])))
-
-            try:
-                self.__modules[moduleName].Run(self.project,
-                                               reporter,
-                                               modify=modifyDB)
-            except FP_RuntimeError as e:
-                msg, details = self.__buildExceptionMessages(e, "Module failed with a programming error!")
-                reporter.Error(msg, details)
-            except Exception as e:
-                msg, details = self.__buildExceptionMessages(e, "Module failed with exception {}!")
-                reporter.Error(msg, details)
-                
-        numErrors   = reporter.messageCounts[reporter.ERROR]
-        numWarnings = reporter.messageCounts[reporter.WARNING]
-        reporter.Info("Processing completed with %d error%s and %d warning%s" \
-                      % (numErrors,   "" if numErrors==1 else "s",
-                         numWarnings, "" if numWarnings==1 else "s"))
-        self.__closeProject()
-
-        return True
-
-
-# ------------------------------------------------------------------
-
-if __name__ == '__main__':
-    mm = ModuleManager()
-    errList = mm.LoadAll()
-    if errList:
-        print(">>>> Errors <<<<")
-        print("\n".join(errList))
-
-    names =  mm.ListOfNames()
-    for n in names:
-        print(">>>> %s <<<<" % n)
-        print(mm.GetDocs(n))
-        print(mm.GetConfigurables(n))
-        print()
-=======
-
-#
-#   Project: FlexTools
-#   Module:  FTModules
-#
-#   Class that loads and wraps FlexTools Modules.
-#
-#   Craig Farrow
-#   Apr 2009
-#
-#   Attempts to load all *.py files in the Modules directory (including
-#   subdirectories). These all need to conform to the specification for
-#   FlexTools modules -- See FTModuleClass.py
-#
-#
-
-from builtins import str
-
-import os
-import sys
-import imp
-#import exceptions
-import traceback
-
-import Version
-import FTReport
-from flexlibs.FLExProject import *
-from FTModuleClass import *
-
-# Loads .pth files from Modules\
-from FTPaths import MODULES_PATH
-import site
-site.addsitedir(MODULES_PATH)
-
-
-import logging
-logger = logging.getLogger(__name__)
-
-# ------------------------------------------------------------------
-
-class ModuleManager (object):
-
-    def __always_import(self, path, name):
-        # This code is from Python 2.5 Help section 29.1.1, but skipping 
-        # the check for the module already being in sys.modules.
-        # This allows us to have more than one .py Module file with the same
-        # name, but in different directories.
-
-        fp, pathname, description = imp.find_module(name, [path])
-
-        try:
-            return imp.load_module(name, fp, pathname, description)
-        except FTM_ModuleError as e:
-            msg = "%s\\%s:\n%s" % (path, name, e.message)
-            self.__errors.append(msg)
-            return None
-        except:
-            msg = "Module error: %s\n %s" % (pathname, traceback.format_exc())
-            self.__errors.append(msg)
-            return None
-        finally:
-            # Since we may exit via an exception, close fp explicitly.
-            if fp:
-                fp.close()
-
-    def __openProject(self, dbName, modifyDB):
-        #logger.debug("__openProject %s" % dbName)
-        self.project = FLExProject()
-
-        try:
-            self.project.OpenProject(dbName,
-                                writeEnabled = modifyDB)
-        except:
-            logger.error("Project failed to open: %s" % dbName)
-            del self.project
-            raise
-        logger.info("Project opened: %s" % dbName)
-
-    def __closeProject(self):
-        #logger.debug("__closeProject %s" % repr(self.project))
-        if self.project:
-            # Free the LCM Cache to get fresh data next time
-            del self.project  
-
-    def __buildExceptionMessages(self, e, msg):
-        __copyMessage = "Use Ctrl-C to copy this report to the clipboard to see more information."
-        eName = details = ""
-        # Test for .NET Exception first, since they are also Python Exceptions.
-        if isinstance(e, System.Exception): #.NET
-            eName = e.GetType().FullName
-            details = e.ToString()          # The full stack trace
-        elif isinstance(e, exceptions.Exception): #Python
-            eName = sys.exc_info()[0].__name__
-            eMsg = e.message if hasattr(e, "message") else ""
-            eStack = traceback.format_exc()
-            details = "{}: {}\n{}".format(eName, eMsg, eStack)
-
-        return " ".join((msg.format(eName), __copyMessage)),\
-               details
-
-    # --- Public methods ---
-
-    def LoadAll(self):
-        self.project = None
-        self.__modules = {}
-        self.__errors = []
-
-        libNames = [l for l in os.listdir(MODULES_PATH) \
-                       if os.path.isdir(os.path.join(MODULES_PATH,l))] \
-                   + [""]
-
-        for library in libNames:
-            libPath = os.path.join(MODULES_PATH, library)
-
-            modNames = [m[:-3] for m in os.listdir(libPath)
-                                        if m.endswith(".py")]
-            logger.info("From library %s: %s" % (library, repr(modNames)))
-
-            for moduleFileName in modNames:
-                # Don't try to directly import python files starting with 
-                # double underscore.
-                if moduleFileName.startswith("__"):
-                    continue
-
-                # Import named Python module from libPath
-                module = self.__always_import(libPath, moduleFileName)
-
-                if not module:
-                    logger.warning("Warning: FlexToolsModule import failure %s." % moduleFileName)
-                    continue
-                try:
-                    ftm = module.FlexToolsModule
-                except AttributeError:
-                    logger.warning("Warning: FlexToolsModule not found in %s." % moduleFileName)
-                    continue
-
-                if library:
-                    moduleFullName = ".".join([library, ftm.GetDocs()[FTM_Name]])
-                    modulePath = os.path.join(MODULES_PATH, library, moduleFileName)
-                else:
-                    moduleFullName = ftm.GetDocs()[FTM_Name]
-                    modulePath = os.path.join(MODULES_PATH, moduleFileName)
-
-                if moduleFullName in self.__modules:
-                    otherModule = self.__modules[moduleFullName].docs[FTM_Path]
-                    errString = "Duplicate module names found in these files (using the first one):\n"\
-                                "\t%s \n\t%s" % (otherModule, modulePath)
-                    self.__errors.append(errString)
-                    continue
-
-                ftm.docs[FTM_Path] = modulePath
-                self.__modules[moduleFullName] = ftm
-
-        return self.__errors
-
-
-    def ListOfNames(self):
-        return sorted(self.__modules.keys())
-
-    def GetDocs(self, module_name):
-        try:
-            return self.__modules[module_name].GetDocs()
-        except KeyError:
-            return None
-
-    def GetConfigurables(self, module_name):
-        try:
-            return self.__modules[module_name].GetConfigurables()
-        except KeyError:
-            return None
-
-    def RunModules(self, dbName, moduleList, reporter, modifyDB = False):
-        if not dbName:
-            return False
-
-        reporter.Info("Opening project %s..." % dbName)
-        try:
-            self.__openProject(dbName, modifyDB)
-        except FP_ProjectError as e:
-            reporter.Error("Error opening project: %s"
-                           % e.message, e.message)
-            return False
-        except Exception as e:
-            msg, details = self.__buildExceptionMessages(e, "OpenProject failed with exception {}!")
-            reporter.Error(msg, details)
-            return False
-
-        for moduleName in moduleList:
-            if not self.GetDocs(moduleName):
-                reporter.Warning("Module %s missing or failed to import." % moduleName)
-                continue
-
-            reporter.Blank()
-            reporter.Info("Running %s (version %s)..." %
-                          (moduleName,
-                           str(self.__modules[moduleName].docs[FTM_Version])))
-
-            try:
-                self.__modules[moduleName].Run(self.project,
-                                               reporter,
-                                               modify=modifyDB)
-            except FP_RuntimeError as e:
-                msg, details = self.__buildExceptionMessages(e, "Module failed with a programming error!")
-                reporter.Error(msg, details)
-            except Exception as e:
-                msg, details = self.__buildExceptionMessages(e, "Module failed with exception {}!")
-                reporter.Error(msg, details)
-                
-        numErrors   = reporter.messageCounts[reporter.ERROR]
-        numWarnings = reporter.messageCounts[reporter.WARNING]
-        reporter.Info("Processing completed with %d error%s and %d warning%s" \
-                      % (numErrors,   "" if numErrors==1 else "s",
-                         numWarnings, "" if numWarnings==1 else "s"))
-        self.__closeProject()
-
-        return True
-
-
-# ------------------------------------------------------------------
-
-if __name__ == '__main__':
-    mm = ModuleManager()
-    errList = mm.LoadAll()
-    if errList:
-        print(">>>> Errors <<<<")
-        print("\n".join(errList))
-
-    names =  mm.ListOfNames()
-    for n in names:
-        print(">>>> %s <<<<" % n)
-        print(mm.GetDocs(n))
-        print(mm.GetConfigurables(n))
-        print()
->>>>>>> 098bb490
+#
+#   Project: FlexTools
+#   Module:  FTModules
+#
+#   Class that loads and wraps FlexTools Modules.
+#
+#   Craig Farrow
+#   Apr 2009
+#
+#   Attempts to load all *.py files in the Modules directory (including
+#   subdirectories). These all need to conform to the specification for
+#   FlexTools modules -- See FTModuleClass.py
+#
+#
+
+from builtins import str
+
+import os
+import sys
+import imp
+import traceback
+
+import Version
+import FTReport
+from flexlibs.FLExProject import *
+from FTModuleClass import *
+
+# Loads .pth files from Modules\
+from FTPaths import MODULES_PATH
+import site
+site.addsitedir(MODULES_PATH)
+
+
+import logging
+logger = logging.getLogger(__name__)
+
+# ------------------------------------------------------------------
+
+class ModuleManager (object):
+
+    def __always_import(self, path, name):
+        # This code is from Python 2.5 Help section 29.1.1, but skipping
+        # the check for the module already being in sys.modules.
+        # This allows us to have more than one .py Module file with the same
+        # name, but in different directories.
+
+        fp, pathname, description = imp.find_module(name, [path])
+
+        try:
+            return imp.load_module(name, fp, pathname, description)
+        except FTM_ModuleError as e:
+            msg = "%s\\%s:\n%s" % (path, name, e.message)
+            self.__errors.append(msg)
+            return None
+        except:
+            msg = "Module error: %s\n %s" % (pathname, traceback.format_exc())
+            self.__errors.append(msg)
+            return None
+        finally:
+            # Since we may exit via an exception, close fp explicitly.
+            if fp:
+                fp.close()
+
+    def __openProject(self, dbName, modifyDB):
+        #logger.debug("__openProject %s" % dbName)
+        self.project = FLExProject()
+
+        try:
+            self.project.OpenProject(dbName,
+                                writeEnabled = modifyDB)
+        except:
+            logger.error("Project failed to open: %s" % dbName)
+            del self.project
+            raise
+        logger.info("Project opened: %s" % dbName)
+
+    def __closeProject(self):
+        #logger.debug("__closeProject %s" % repr(self.project))
+        if self.project:
+            # Free the LCM Cache to get fresh data next time
+            del self.project
+
+    def __buildExceptionMessages(self, e, msg):
+        __copyMessage = "Use Ctrl-C to copy this report to the clipboard to see more information."
+        eName = details = ""
+        # Test for .NET Exception first, since they are also Python Exceptions.
+        if isinstance(e, System.Exception): #.NET
+            eName = e.GetType().FullName
+            details = e.ToString()          # The full stack trace
+        elif isinstance(e, exceptions.Exception): #Python
+            eName = sys.exc_info()[0].__name__
+            eMsg = e.message if hasattr(e, "message") else ""
+            eStack = traceback.format_exc()
+            details = "{}: {}\n{}".format(eName, eMsg, eStack)
+
+        return " ".join((msg.format(eName), __copyMessage)),\
+               details
+
+    # --- Public methods ---
+
+    def LoadAll(self):
+        self.project = None
+        self.__modules = {}
+        self.__errors = []
+
+        libNames = [l for l in os.listdir(MODULES_PATH) \
+                       if os.path.isdir(os.path.join(MODULES_PATH,l))] \
+                   + [""]
+
+        for library in libNames:
+            libPath = os.path.join(MODULES_PATH, library)
+
+            modNames = [m[:-3] for m in os.listdir(libPath)
+                                        if m.endswith(".py")]
+            logger.info("From library %s: %s" % (library, repr(modNames)))
+
+            for moduleFileName in modNames:
+                # Don't try to directly import python files starting with
+                # double underscore.
+                if moduleFileName.startswith("__"):
+                    continue
+
+                # Import named Python module from libPath
+                module = self.__always_import(libPath, moduleFileName)
+
+                if not module:
+                    logger.warning("Warning: FlexToolsModule import failure %s." % moduleFileName)
+                    continue
+                try:
+                    ftm = module.FlexToolsModule
+                except AttributeError:
+                    logger.warning("Warning: FlexToolsModule not found in %s." % moduleFileName)
+                    continue
+
+                if library:
+                    moduleFullName = ".".join([library, ftm.GetDocs()[FTM_Name]])
+                    modulePath = os.path.join(MODULES_PATH, library, moduleFileName)
+                else:
+                    moduleFullName = ftm.GetDocs()[FTM_Name]
+                    modulePath = os.path.join(MODULES_PATH, moduleFileName)
+
+                if moduleFullName in self.__modules:
+                    otherModule = self.__modules[moduleFullName].docs[FTM_Path]
+                    errString = "Duplicate module names found in these files (using the first one):\n"\
+                                "\t%s \n\t%s" % (otherModule, modulePath)
+                    self.__errors.append(errString)
+                    continue
+
+                ftm.docs[FTM_Path] = modulePath
+                self.__modules[moduleFullName] = ftm
+
+        return self.__errors
+
+
+    def ListOfNames(self):
+        return sorted(self.__modules.keys())
+
+    def GetDocs(self, module_name):
+        try:
+            return self.__modules[module_name].GetDocs()
+        except KeyError:
+            return None
+
+    def GetConfigurables(self, module_name):
+        try:
+            return self.__modules[module_name].GetConfigurables()
+        except KeyError:
+            return None
+
+    def RunModules(self, dbName, moduleList, reporter, modifyDB = False):
+        if not dbName:
+            return False
+
+        reporter.Info("Opening project %s..." % dbName)
+        try:
+            self.__openProject(dbName, modifyDB)
+        except FP_ProjectError as e:
+            reporter.Error("Error opening project: %s"
+                           % e.message, e.message)
+            return False
+        except Exception as e:
+            msg, details = self.__buildExceptionMessages(e, "OpenProject failed with exception {}!")
+            reporter.Error(msg, details)
+            return False
+
+        for moduleName in moduleList:
+            if not self.GetDocs(moduleName):
+                reporter.Warning("Module %s missing or failed to import." % moduleName)
+                continue
+
+            reporter.Blank()
+            reporter.Info("Running %s (version %s)..." %
+                          (moduleName,
+                           str(self.__modules[moduleName].docs[FTM_Version])))
+
+            try:
+                self.__modules[moduleName].Run(self.project,
+                                               reporter,
+                                               modify=modifyDB)
+            except FP_RuntimeError as e:
+                msg, details = self.__buildExceptionMessages(e, "Module failed with a programming error!")
+                reporter.Error(msg, details)
+            except Exception as e:
+                msg, details = self.__buildExceptionMessages(e, "Module failed with exception {}!")
+                reporter.Error(msg, details)
+
+        numErrors   = reporter.messageCounts[reporter.ERROR]
+        numWarnings = reporter.messageCounts[reporter.WARNING]
+        reporter.Info("Processing completed with %d error%s and %d warning%s" \
+                      % (numErrors,   "" if numErrors==1 else "s",
+                         numWarnings, "" if numWarnings==1 else "s"))
+        self.__closeProject()
+
+        return True
+
+
+# ------------------------------------------------------------------
+
+if __name__ == '__main__':
+    mm = ModuleManager()
+    errList = mm.LoadAll()
+    if errList:
+        print(">>>> Errors <<<<")
+        print("\n".join(errList))
+
+    names =  mm.ListOfNames()
+    for n in names:
+        print(">>>> %s <<<<" % n)
+        print(mm.GetDocs(n))
+        print(mm.GetConfigurables(n))
+        print()