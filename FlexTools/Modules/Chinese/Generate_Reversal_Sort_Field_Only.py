--- conflicted
+++ resolved
@@ -1,12 +1,11 @@
-<<<<<<< HEAD
 # -*- coding: utf-8 -*-
 #
 #   Chinese.Generate Reversal Sort Field Only
 #    - A FlexTools Module -
 #
-#   Finds the Chinese Reversal Index and uses the Hanzi field to generate 
-#   the Pinyin Numbered field, and then uses those to populate the Sort 
-#   field. See documentation below for the Writing System codes.
+#   Finds the Chinese Reversal Index and uses the Hanzi field to generate the Pinyin Numbered
+#   field, and then uses those to populate the Sort field. See documentation below for the Writing System
+#   codes.
 #
 #   C D Farrow
 #   Jul 2016
@@ -14,9 +13,8 @@
 #   Platforms: Python .NET and IronPython
 #
 
-from __future__ import unicode_literals
-from builtins import str
-
+from __future__ import unicode_literals
+from __future__ import print_function
 from FTModuleClass import *
 
 
@@ -95,259 +93,6 @@
 
 HACK_ENDING = "()"
 HACK_FULLWIDTH_ENDING = "\N{FULLWIDTH LEFT PARENTHESIS}\N{FULLWIDTH RIGHT PARENTHESIS}"                 
-
-
-def HACK_Tonenum (hz, tn):
-    
-    def __trim_ambiguities(s):
-        words = s.split()
-        i = 0
-        for w in words:
-            if "|" in w: break
-            i += 1
-        return " ".join(words[:i])
-        
-    hacked_tn = None
-    if "|" in tn: # Hack away...
-        parses = tn.lower().split(" | ")
-        # 2 cases: 
-        if len(parses) > 1: # ambiguous parse
-            #print "    Ambiguous parse:"
-            parses = list(map(__trim_ambiguities, parses))
-            parses = list(map(chin_utils.get_tone_syls, parses))
-            longest = commonprefix(parses)
-            hacked_tn = " ".join(longest)
-        else:               # single parse
-            #print "    Single parse"
-            words = tn.split()
-            firstword = words[0]
-            if "|" in firstword:    # ambiguous word
-                #print "    First word ambiguous:", firstword
-                if HACK_LEVEL == HACK_FIRST_WORD_IGNORE_TONE:
-                    segments = firstword.split("|")
-                    stripped_segs = []
-                    for seg in segments:
-                        stripped = [syl.rstrip("12345") for syl in chin_utils.get_tone_syls(seg.lower())]
-                        stripped_segs.append("".join(stripped))
-                    if len(set(stripped_segs)) == 1:    # All pronunciations the same
-                        hacked_tn = segments[0]         # Arbitrarily use the first option
-                    #else - different pronunciations: no hack
-                #else - ambiguous first word: no hack
-            else:
-                # firstword not ambiguous - grab longest unambiguous sequence
-                #print "    First word not ambiguous:", words
-                hacked_tn = __trim_ambiguities(tn)
-
-    if hacked_tn:
-        #print " >>", hacked_tn
-        syls = chin_utils.get_tone_syls(hacked_tn)
-        # Trim hz to match tonenum length
-        hz = "".join(chin_utils.get_chars(hz)[:len(syls)])
-        # Mark hacked entries
-        tn = hacked_tn + HACK_ENDING 
-        hz = hz + HACK_FULLWIDTH_ENDING
-        
-    return hz, tn
-
-#----------------------------------------------------------------
-# The main processing function
-
-UpdatedTonenums = 0
-UpdatedSortStrings = 0
-HackedSortStrings = 0
-
-def GenerateReversalSortFields(DB, report, modify=False):
-
-    def __WriteReversalTonenumAndSortString(entry):
-        global UpdatedTonenums
-        global UpdatedSortStrings
-        global HackedSortStrings
-        
-        hz = DB.ReversalGetForm(entry, ChineseWS)
-        tn = DB.ReversalGetForm(entry, ChineseTonenumWS)
-        ss = DB.ReversalGetForm(entry, ChineseSortWS)
-        
-        # Tone number
-        newTonenum, msg = Parser.CalculateTonenum(hz, tn)
-        if msg:
-            report.Warning("    %s" % msg,
-                           DB.BuildGotoURL(entry))
-        if newTonenum is not None:
-            report.Info(("    Updating %s > %s" if modify else
-                         "    %s needs updating > %s") \
-                         % (hz, newTonenum))
-            if modify:
-                DB.ReversalSetForm(entry, newTonenum, ChineseTonenumWS)
-            UpdatedTonenums += 1
-            tn = newTonenum
-                
-        if HACK_LEVEL:
-            hacked_hz, hacked_tn = HACK_Tonenum(hz, tn)
-            if tn != hacked_tn:
-                HackedSortStrings += 1
-                report.Warning("    Hacked %s" % hz,
-                               DB.BuildGotoURL(entry))
-                hz = hacked_hz
-                tn = hacked_tn
-
-
-        # Sort string
-        newSortString, msg = SortDB.CalculateSortString(hz, tn, ss)
-        if msg:
-            report.Warning("    %s: %s" % (hz, msg),
-                           DB.BuildGotoURL(entry))
-
-        if newSortString is not None:
-            report.Info(("    Updating %s: (%s + %s) > %s" if modify else
-                         "    %s needs updating: (%s + %s) > %s") \
-                         % (hz, hz, tn, newSortString))
-            if modify:
-                DB.ReversalSetForm(entry, newSortString, ChineseSortWS)
-            UpdatedSortStrings += 1
-                
-        # (Subentries don't need the sort string)
-
-    ChineseWS,\
-    ChineseTonenumWS,\
-    ChineseSortWS = ChineseWritingSystems(DB, report, Hanzi=True, Tonenum=True, Sort=True)
-
-    if not ChineseWS or not ChineseTonenumWS or not ChineseSortWS:
-        report.Error("Please read the instructions and configure the necessary writing systems")
-        return
-    else:
-        report.Info("Using writing systems:")
-        report.Info("    Hanzi: %s" % DB.WSUIName(ChineseWS))
-        report.Info("    Tone number Pinyin: %s" % DB.WSUIName(ChineseTonenumWS))
-        report.Info("    Chinese sort field: %s" % DB.WSUIName(ChineseSortWS))
-
-    Parser = ChineseParser()       
-    SortDB = SortStringDB()
-
-    index = DB.ReversalIndex(ChineseWS)
-    if index:
-        report.ProgressStart(index.AllEntries.Count)
-        report.Info("Updating sort strings for '%s' reversal index"
-                    % DB.WSUIName(ChineseWS))
-        for entryNumber, entry in enumerate(DB.ReversalEntries(ChineseWS)):
-            report.ProgressUpdate(entryNumber)
-            __WriteReversalTonenumAndSortString(entry)
-    
-    report.Info(("  %d %s updated" if modify else
-                 "  %d %s to update") \
-                 % (UpdatedTonenums, "tone number" if (UpdatedTonenums==1) else "tone numbers"))
-                 
-    report.Info(("  %d %s updated" if modify else
-                 "  %d %s to update") \
-                 % (UpdatedSortStrings, "sort string" if (UpdatedSortStrings==1) else "sort strings"))
-    if HACK_LEVEL:
-        report.Info("  %d %s hacked" \
-                 % (HackedSortStrings, "sort string" if (HackedSortStrings==1) else "sort strings"))
-
-#----------------------------------------------------------------
-
-FlexToolsModule = FlexToolsModuleClass(runFunction = GenerateReversalSortFields,
-                                       docs = docs)
-            
-
-#----------------------------------------------------------------
-if __name__ == '__main__':
-    FlexToolsModule.Help()
-=======
-# -*- coding: utf-8 -*-
-#
-#   Chinese.Generate Reversal Sort Field Only
-#    - A FlexTools Module -
-#
-#   Finds the Chinese Reversal Index and uses the Hanzi field to generate the Pinyin Numbered
-#   field, and then uses those to populate the Sort field. See documentation below for the Writing System
-#   codes.
-#
-#   C D Farrow
-#   Jul 2016
-#
-#   Platforms: Python .NET and IronPython
-#
-
-
-from __future__ import print_function
-from FTModuleClass import *
-
-
-#----------------------------------------------------------------
-# Documentation for the user:
-
-docs = {FTM_Name       : "Generate Reversal Index Sort Field Only",
-        FTM_Version    : "4.0",
-        FTM_ModifiesDB : True,
-        FTM_Synopsis   : "Generates the Chinese sort field in the Chinese Reversal Index. Sorts by pronunciation.",
-        FTM_Help       : r"Doc\Chinese Utilities Help.pdf",
-        FTM_Description:
-u"""
-This module sets the sort field in the Chinese Reversal Index ('Chinese, Mandarin (China)' (zh-CN))
-
-The sort field (zh-CN-x-zhsort) is generated from the Chinese Hanzi (zh-CN) field and
-Pinyin Numbered (zh-CN-x-pyn) field.
-
-The three writing systems mentioned above must be configured in FLEx
-under Tools | Configure | Setup Writing Systems. Note that fields using
-the old 'cmn' locale are also supported, but this locale code should not be used in
-new databases.
-
-This Module generates the Pinyin tone number field from the Hanzi
-field and then generates the Sort field from those two. The sort field will be left 
-blank for any entries with ambiguities in the tone number field .
-
-The sort field produced by this Module orders Chinese by pronunciation, then
-by stroke count, and finally by stroke order. This follows the ordering in
-现代汉语词典 (XianDai HanYu CiDian). Thus:
-
- - san < sen < shan < sheng < si < song: 三 < 森 < 山 < 生 < 四 < 送
-
- - lu < lü < luan < lüe: 路 < 绿 < 乱 < 掠
-
- - (stroke count) 录 < 录音 < 路 < 路口
-
- - (stroke order) zhi4 with 8 strokes: 郅 < 制 < 质 < 治
-
-See Chinese Utilities Help.pdf for detailed information on configuration and usage.
-""" }
-
-from ChineseUtilities import ChineseParser
-from ChineseUtilities import SortStringDB, ChineseWritingSystems
-
-#----------------------------------------------------------------
-# Configurables:
-
-# Ambiguous Chinese parses are common, and need to be manually resolved in
-# the tone number field. However, if anyone wants to bypass the manual
-# work, two levels of hacks are provided to force a sort string calculation
-# even though it might produce a slightly wrong sort order:
-# HACK_FIRST_WORD_NOT_AMBIGUOUS:
-#       If the first word is not ambiguous for parse or pronunciation then
-#       a sort string will be generated using as many characters as aren't 
-#       ambiguous. These entries will sort in the right place by at least
-#       the first character.
-# HACK_FIRST_WORD_IGNORE_TONE:
-#       Generates the sort string for the above, AND if the pronunciation
-#       matches, but the tone doesn't. These entries will sort in the right 
-#       place by the first character, although they might be in the wrong
-#       place by tone.
-# Note: all sort strings that are hacked like this will have '(...)' appended.
-
-HACK_NONE = 0
-HACK_FIRST_WORD_NOT_AMBIGUOUS = 1
-HACK_FIRST_WORD_IGNORE_TONE = 2
-                 
-HACK_LEVEL = 0
-
-
-#----------------------------------------------------------------
-import chin_utils
-import itertools
-from os.path import commonprefix
-
-HACK_ENDING = u"()"
-HACK_FULLWIDTH_ENDING = u"\N{FULLWIDTH LEFT PARENTHESIS}\N{FULLWIDTH RIGHT PARENTHESIS}"                 
 
 
 def HACK_Tonenum (hz, tn):
@@ -504,5 +249,4 @@
 
 #----------------------------------------------------------------
 if __name__ == '__main__':
-    FlexToolsModule.Help()
->>>>>>> 098bb490
+    FlexToolsModule.Help()