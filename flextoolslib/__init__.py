--- conflicted
+++ resolved
@@ -4,21 +4,13 @@
 #               FieldWorks Language Explorer projects.
 #----------------------------------------------------------------------------
 
-<<<<<<< HEAD
-version = "2023.8.9"
-=======
 # We use the date of release for the version number: YYYY.MM.DD
 version = "2023.08.29"
->>>>>>> cbf49b1d
 
 # Minimum and maximum supported versions of Fieldworks
 # (Later versions should work if the LCM interface hasn't changed.)
 MinFWVersion = "9.0.4"
-<<<<<<< HEAD
-MaxFWVersion = "9.1.21"
-=======
 MaxFWVersion = "9.1.22"
->>>>>>> cbf49b1d
 
 
 #----------------------------------------------------------------------------
